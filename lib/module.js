'use strict'

import path from 'path'
import fs from 'fs'
import {uniq} from 'lodash'
import hash from 'hash-sum'
import {chainFn} from './utils'

class Module {
  constructor (nuxt) {
    this.nuxt = nuxt
    this.options = nuxt.options
    this.modules = []
  }

  addVendor (vendor) {
    /* istanbul ignore if */
    if (!vendor) {
      return
    }
    this.options.build.vendor = uniq(this.options.build.vendor.concat(vendor))
  }

  addTemplate (template) {
    /* istanbul ignore if */
    if (!template) {
      return
    }
    // Validate & parse source
    const src = template.src || template
    const srcPath = path.parse(src)
    /* istanbul ignore if */
    if (!src || typeof src !== 'string' || !fs.existsSync(src)) {
      // eslint-disable-next-line no-console
      console.warn('[nuxt] invalid template', template)
      return
    }
    // Generate unique and human readable dst filename
    const dst = template.fileName ||
      (path.basename(srcPath.dir) + '.' + srcPath.name + '.' + hash(src) + srcPath.ext)
    // Add to templates list
    const templateObj = {
      src,
      dst,
      options: template.options
    }
    this.options.build.templates.push(templateObj)
    return templateObj
  }

  addPlugin (template) {
    const {dst} = this.addTemplate(template)
    // Add to nuxt plugins
    this.options.plugins.push({
      src: '~/.nuxt/' + dst,
      ssr: template.ssr,
      injectAs: template.injectAs
    })
  }

  addServerMiddleware (middleware) {
    this.options.serverMiddleware.push(middleware)
  }

  extendBuild (fn) {
    this.options.build.extend = chainFn(this.options.build.extend, fn)
  }

  extendRoutes (fn) {
    this.options.router.extendRoutes = chainFn(this.options.router.extendRoutes, fn)
  }

  requireModule (moduleOpts) {
    if (this.modules.indexOf(moduleOpts) !== -1 || this.modules.indexOf(moduleOpts.src) !== -1) {
      return false
    }
    this.modules.push(moduleOpts.src || moduleOpts)
    return this.addModule(moduleOpts)
  }

  addModule (moduleOpts) {
    /* istanbul ignore if */
    if (!moduleOpts) {
      return
    }
    // Allows passing runtime options to each module
    const options = moduleOpts.options || {}
    const originalSrc = moduleOpts.src || moduleOpts
    let src = originalSrc
    // Resolve module
    let module
    try {
      if (typeof src === 'string') {
<<<<<<< HEAD
        // Using ~ or ./ shorthand modules are resolved from project srcDir
        if (src.indexOf('~') === 0 || src.indexOf('./') === 0) {
          src = path.join(this.options.srcDir, src.substr(1))
=======
        // Using ~ shorthand to resolve from project srcDir
        if (src.indexOf('~') === 0) {
          src = path.resolve(this.options.srcDir, src.replace(/^~\/?/, ''))
>>>>>>> ac42ae59
        }
        // eslint-disable-next-line no-eval
        module = eval('require')(src)
      }
    } catch (e) /* istanbul ignore next */ {
      // eslint-disable-next-line no-console
      console.error('[nuxt] Unable to resolve module', src)
      // eslint-disable-next-line no-console
      console.error(e)
      process.exit(0)
    }
    // Validate module
    /* istanbul ignore if */
    if (!(module instanceof Function)) {
      // eslint-disable-next-line no-console
<<<<<<< HEAD
      return console.error(`[nuxt] Module [${originalSrc}] should export a function`)
=======
      console.error('[Nuxt] Module should be a function', module)
      process.exit(0)
>>>>>>> ac42ae59
    }
    // Call module with `this` context and pass options
    return new Promise((resolve, reject) => {
      const result = module.call(this, options, err => {
        /* istanbul ignore if */
        if (err) {
          return reject(err)
        }
        resolve(module)
      })
      // If module send back a promise
      if (result && result.then instanceof Function) {
        return result.then(resolve)
      }
      // If not expecting a callback but returns no promise (=synchronous)
      if (module.length < 2) {
        return resolve(module)
      }
    })
  }
}

export default Module<|MERGE_RESOLUTION|>--- conflicted
+++ resolved
@@ -91,15 +91,9 @@
     let module
     try {
       if (typeof src === 'string') {
-<<<<<<< HEAD
         // Using ~ or ./ shorthand modules are resolved from project srcDir
         if (src.indexOf('~') === 0 || src.indexOf('./') === 0) {
           src = path.join(this.options.srcDir, src.substr(1))
-=======
-        // Using ~ shorthand to resolve from project srcDir
-        if (src.indexOf('~') === 0) {
-          src = path.resolve(this.options.srcDir, src.replace(/^~\/?/, ''))
->>>>>>> ac42ae59
         }
         // eslint-disable-next-line no-eval
         module = eval('require')(src)
@@ -115,12 +109,8 @@
     /* istanbul ignore if */
     if (!(module instanceof Function)) {
       // eslint-disable-next-line no-console
-<<<<<<< HEAD
-      return console.error(`[nuxt] Module [${originalSrc}] should export a function`)
-=======
-      console.error('[Nuxt] Module should be a function', module)
-      process.exit(0)
->>>>>>> ac42ae59
+      console.error(`[nuxt] Module [${originalSrc}] should export a function`)
+      process.exit(1)
     }
     // Call module with `this` context and pass options
     return new Promise((resolve, reject) => {
