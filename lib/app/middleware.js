<% if (middleware) { %>
<<<<<<< HEAD
let files = require.context('@/middleware', false, /^\.\/.*\.(js|ts|coffee)$/)
=======
let files = require.context('@/middleware', false, /^\.\/.*\.(<%= extensions %>)$/)
>>>>>>> a487b9e9
let filenames = files.keys()

function getModule (filename) {
  let file = files(filename)
  return file.default
    ? file.default
    : file
}
let middleware = {}

// Generate the middleware
for (let filename of filenames) {
<<<<<<< HEAD
  let name = filename.replace(/^\.\//, '').replace(/\.(js|ts|coffee)$/, '')
=======
  let name = filename.replace(/^\.\//, '').replace(/\.(<%= extensions %>)$/, '')
>>>>>>> a487b9e9
  middleware[name] = getModule(filename)
}

export default middleware
<% } else { %>export default {}<% } %><|MERGE_RESOLUTION|>--- conflicted
+++ resolved
@@ -1,9 +1,5 @@
 <% if (middleware) { %>
-<<<<<<< HEAD
-let files = require.context('@/middleware', false, /^\.\/.*\.(js|ts|coffee)$/)
-=======
 let files = require.context('@/middleware', false, /^\.\/.*\.(<%= extensions %>)$/)
->>>>>>> a487b9e9
 let filenames = files.keys()
 
 function getModule (filename) {
@@ -16,11 +12,7 @@
 
 // Generate the middleware
 for (let filename of filenames) {
-<<<<<<< HEAD
-  let name = filename.replace(/^\.\//, '').replace(/\.(js|ts|coffee)$/, '')
-=======
   let name = filename.replace(/^\.\//, '').replace(/\.(<%= extensions %>)$/, '')
->>>>>>> a487b9e9
   middleware[name] = getModule(filename)
 }
 
