# Node.js
# Build a general Node.js project with npm.
# Add steps that analyze code, save build artifacts, deploy, and more:
# https://docs.microsoft.com/azure/devops/pipelines/languages/javascript

pool:
  vmImage: 'vs2017-win2016'

trigger:
- dev

steps:
- task: NodeTool@0
  inputs:
    versionSpec: '^10.10.0'
  displayName: 'Install Node.js'

- script: |
    yarn
  displayName: 'Install dependencies'

- script: |
<<<<<<< HEAD
    set JEST_JUNIT_OUTPUT=test-fixtures-junit.xml&& yarn test:fixtures -w=2
  displayName: 'Test: Build Fixtures'

- script: |
    set JEST_JUNIT_OUTPUT=test-unit-junit.xml&& yarn test:unit -w=2
=======
    set JEST_JUNIT_OUTPUT=test-fixtures-junit.xml && yarn test:fixtures -w=2
  displayName: 'Test: Build Fixtures'

- script: |
    set JEST_JUNIT_OUTPUT=test-unit-junit.xml && yarn test:unit -w=2
>>>>>>> 81bb8b2e
  displayName: 'Test: Run unit tests'

- task: PublishTestResults@2
  inputs:
    testResultsFormat: 'JUnit'
    testResultsFiles: 'test-*.xml'
  displayName: 'Publish test results to Azure Pipelines'<|MERGE_RESOLUTION|>--- conflicted
+++ resolved
@@ -20,19 +20,11 @@
   displayName: 'Install dependencies'
 
 - script: |
-<<<<<<< HEAD
     set JEST_JUNIT_OUTPUT=test-fixtures-junit.xml&& yarn test:fixtures -w=2
   displayName: 'Test: Build Fixtures'
 
 - script: |
     set JEST_JUNIT_OUTPUT=test-unit-junit.xml&& yarn test:unit -w=2
-=======
-    set JEST_JUNIT_OUTPUT=test-fixtures-junit.xml && yarn test:fixtures -w=2
-  displayName: 'Test: Build Fixtures'
-
-- script: |
-    set JEST_JUNIT_OUTPUT=test-unit-junit.xml && yarn test:unit -w=2
->>>>>>> 81bb8b2e
   displayName: 'Test: Run unit tests'
 
 - task: PublishTestResults@2
